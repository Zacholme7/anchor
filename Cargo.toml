[workspace]
# Extra tooling projects will be added.
members = [
    "anchor",
    "anchor/client",
    "anchor/common/bls_lagrange",
    "anchor/common/qbft",
    "anchor/common/ssv_types",
    "anchor/common/version",
    "anchor/database",
    "anchor/eth",
    "anchor/http_api",
    "anchor/http_metrics",
    "anchor/network",
    "anchor/processor",
    "anchor/qbft_manager",
    "anchor/signature_collector",
    "anchor/validator_store",
]
resolver = "2"

[workspace.package]
edition = "2021"

# This table has three subsections: first the internal dependencies, then the lighthouse dependencies, then all other.
[workspace.dependencies]
anchor_validator_store = { path = "anchor/validator_store" }
bls_lagrange = { path = "anchor/common/bls_lagrange" }
client = { path = "anchor/client" }
database = { path = "anchor/database" }
eth = { path = "anchor/eth" }
http_api = { path = "anchor/http_api" }
http_metrics = { path = "anchor/http_metrics" }
network = { path = "anchor/network" }
processor = { path = "anchor/processor" }
qbft = { path = "anchor/common/qbft" }
qbft_manager = { path = "anchor/qbft_manager" }
signature_collector = { path = "anchor/signature_collector" }
ssv_types = { path = "anchor/common/ssv_types" }

beacon_node_fallback = { git = "https://github.com/sigp/lighthouse", rev = "1a77f7a0" }
bls = { git = "https://github.com/sigp/lighthouse", rev = "1a77f7a0" }
eth2 = { git = "https://github.com/sigp/lighthouse", rev = "1a77f7a0" }
eth2_config = { git = "https://github.com/sigp/lighthouse", rev = "1a77f7a0" }
eth2_network_config = { git = "https://github.com/sigp/lighthouse", rev = "1a77f7a0" }
health_metrics = { git = "https://github.com/sigp/lighthouse", rev = "1a77f7a0" }
lighthouse_network = { git = "https://github.com/sigp/lighthouse", rev = "1a77f7a0" }
metrics = { git = "https://github.com/sigp/lighthouse", rev = "1a77f7a0" }
safe_arith = { git = "https://github.com/sigp/lighthouse", rev = "1a77f7a0" }
sensitive_url = { git = "https://github.com/sigp/lighthouse", rev = "1a77f7a0" }
slashing_protection = { git = "https://github.com/sigp/lighthouse", rev = "1a77f7a0" }
slot_clock = { git = "https://github.com/sigp/lighthouse", rev = "1a77f7a0" }
task_executor = { git = "https://github.com/sigp/lighthouse", rev = "1a77f7a0", default-features = false, features = [
    "tracing",
] }
types = { git = "https://github.com/sigp/lighthouse", rev = "1a77f7a0" }
unused_port = { git = "https://github.com/sigp/lighthouse", rev = "1a77f7a0" }
validator_metrics = { git = "https://github.com/sigp/lighthouse", rev = "1a77f7a0" }
validator_services = { git = "https://github.com/sigp/lighthouse", rev = "1a77f7a0" }
validator_store = { git = "https://github.com/sigp/lighthouse", rev = "1a77f7a0" }

alloy = { version = "0.6.4", features = [
    "sol-types",
    "transports",
    "json",
    "contract",
    "pubsub",
    "provider-ws",
    "rpc-types",
    "rlp",
] }
async-channel = "1.9"
axum = "0.7.7"
base64 = "0.22.1"
blst = { git = "https://github.com/dknopik/blst", branch = "sk-conversion" }
# the custom repo is needed because they fix to a specific version of blst, which conflicts with the line above
blstrs_plus = { git = "https://github.com/dknopik/blstrs", branch = "pls" }
clap = { version = "4.5.15", features = ["derive", "wrap_help"] }
dashmap = "6.1.0"
derive_more = { version = "1.0.0", features = ["full"] }
dirs = "5.0.1"
discv5 = "0.9.0"
either = "1.13.0"
ethereum_ssz = "0.7"
ethereum_ssz_derive = "0.7.0"
futures = "0.3.30"
hex = "0.4.3"
hyper = "1.4"
indexmap = "2.7.0"
num_cpus = "1"
openssl = "0.10.68"
parking_lot = "0.12"
rand = "0.8.5"
reqwest = "0.12.12"
rusqlite = "0.28.0"
serde = { version = "1.0.208", features = ["derive"] }
sha2 = "0.10.8"
strum = { version = "0.24", features = ["derive"] }
tokio = { version = "1.39.2", features = [
    "rt",
    "rt-multi-thread",
    "time",
    "signal",
    "macros",
] }
tower-http = { version = "0.6", features = ["cors"] }
tracing = "0.1.40"
tracing-subscriber = { version = "0.3.18", features = ["fmt", "env-filter"] }
tree_hash = "0.8"
tree_hash_derive = "0.8"
<<<<<<< HEAD
version = { path = "anchor/common/version" }
=======
vsss-rs = "5.1.0"
>>>>>>> 913e6573
zeroize = "1.8.1"

[patch.crates-io]
# todo: remove when https://github.com/supranational/blst/pull/248 is merged
blst = { git = "https://github.com/dknopik/blst", branch = "sk-conversion" }

[profile.maxperf]
inherits = "release"

codegen-units = 1
incremental = false
lto = "fat"<|MERGE_RESOLUTION|>--- conflicted
+++ resolved
@@ -108,11 +108,8 @@
 tracing-subscriber = { version = "0.3.18", features = ["fmt", "env-filter"] }
 tree_hash = "0.8"
 tree_hash_derive = "0.8"
-<<<<<<< HEAD
 version = { path = "anchor/common/version" }
-=======
 vsss-rs = "5.1.0"
->>>>>>> 913e6573
 zeroize = "1.8.1"
 
 [patch.crates-io]
