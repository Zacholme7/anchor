[workspace]
# Extra tooling projects will be added.
members = [
    "anchor",
    "anchor/client",
    "anchor/common/qbft",
    "anchor/common/ssv_types",
    "anchor/common/version",
    "anchor/database",
    "anchor/eth",
    "anchor/http_api",
    "anchor/http_metrics",
    "anchor/network",
    "anchor/processor",
    "anchor/qbft_manager",
    "anchor/signature_collector",
    "anchor/validator_store",
]
resolver = "2"

[workspace.package]
edition = "2021"

# This table has three subsections: first the internal dependencies, then the lighthouse dependencies, then all other.
[workspace.dependencies]
anchor_validator_store = { path = "anchor/validator_store" }
client = { path = "anchor/client" }
database = { path = "anchor/database" }
eth = { path = "anchor/eth" }
http_api = { path = "anchor/http_api" }
http_metrics = { path = "anchor/http_metrics" }
network = { path = "anchor/network" }
processor = { path = "anchor/processor" }
qbft = { path = "anchor/common/qbft" }
qbft_manager = { path = "anchor/qbft_manager" }
signature_collector = { path = "anchor/signature_collector" }
ssv_types = { path = "anchor/common/ssv_types" }
version = { path = "anchor/common/version" }

beacon_node_fallback = { git = "https://github.com/sigp/lighthouse", branch = "anchor" }
eth2 = { git = "https://github.com/sigp/lighthouse", branch = "anchor" }
eth2_config = { git = "https://github.com/sigp/lighthouse", branch = "anchor" }
health_metrics = { git = "https://github.com/sigp/lighthouse", branch = "anchor" }
lighthouse_network = { git = "https://github.com/sigp/lighthouse", branch = "anchor" }
metrics = { git = "https://github.com/sigp/lighthouse", branch = "anchor" }
safe_arith = { git = "https://github.com/sigp/lighthouse", branch = "anchor" }
sensitive_url = { git = "https://github.com/sigp/lighthouse", branch = "anchor" }
slashing_protection = { git = "https://github.com/sigp/lighthouse", branch = "anchor" }
slot_clock = { git = "https://github.com/sigp/lighthouse", branch = "anchor" }
task_executor = { git = "https://github.com/sigp/lighthouse", branch = "anchor", default-features = false, features = [
    "tracing",
] }
types = { git = "https://github.com/sigp/lighthouse", branch = "anchor" }
unused_port = { git = "https://github.com/sigp/lighthouse", branch = "anchor" }
validator_metrics = { git = "https://github.com/sigp/lighthouse", branch = "anchor" }
validator_services = { git = "https://github.com/sigp/lighthouse", branch = "anchor" }
validator_store = { git = "https://github.com/sigp/lighthouse", branch = "anchor" }

alloy = { version = "0.6.4", features = [
    "sol-types",
    "transports",
    "json",
    "contract",
    "pubsub",
    "provider-ws",
    "rpc-types",
    "rlp",
] }
async-channel = "1.9"
axum = "0.7.7"
base64 = "0.22.1"
clap = { version = "4.5.15", features = ["derive", "wrap_help"] }
dashmap = "6.1.0"
derive_more = { version = "1.0.0", features = ["full"] }
dirs = "5.0.1"
discv5 = "0.9.0"
either = "1.13.0"
futures = "0.3.30"
hex = "0.4.3"
hyper = "1.4"
indexmap = "2.7.0"
num_cpus = "1"
openssl = "0.10.68"
parking_lot = "0.12"
reqwest = "0.12.12"
rusqlite = "0.28.0"
serde = { version = "1.0.208", features = ["derive"] }
strum = { version = "0.24", features = ["derive"] }
tokio = { version = "1.39.2", features = [
    "rt",
    "rt-multi-thread",
    "time",
    "signal",
    "macros",
] }
tower-http = { version = "0.6", features = ["cors"] }
tracing = "0.1.40"
tracing-subscriber = { version = "0.3.18", features = ["fmt", "env-filter"] }
tree_hash = "0.8"
tree_hash_derive = "0.8"
<<<<<<< HEAD
types = { git = "https://github.com/sigp/lighthouse", branch = "anchor" }
unused_port = { git = "https://github.com/sigp/lighthouse", branch = "anchor" }
validator_metrics = { git = "https://github.com/sigp/lighthouse", branch = "anchor" }
validator_services = { git = "https://github.com/sigp/lighthouse", branch = "anchor" }
validator_store = { git = "https://github.com/sigp/lighthouse", branch = "anchor" }
version = { path = "anchor/common/version" }
ethereum_ssz = "0.7"
ethereum_ssz_derive = "0.7.0"
=======
>>>>>>> 49f69c0d

[profile.maxperf]
inherits = "release"

codegen-units = 1
incremental = false
lto = "fat"<|MERGE_RESOLUTION|>--- conflicted
+++ resolved
@@ -35,7 +35,6 @@
 qbft_manager = { path = "anchor/qbft_manager" }
 signature_collector = { path = "anchor/signature_collector" }
 ssv_types = { path = "anchor/common/ssv_types" }
-version = { path = "anchor/common/version" }
 
 beacon_node_fallback = { git = "https://github.com/sigp/lighthouse", branch = "anchor" }
 eth2 = { git = "https://github.com/sigp/lighthouse", branch = "anchor" }
@@ -50,11 +49,6 @@
 task_executor = { git = "https://github.com/sigp/lighthouse", branch = "anchor", default-features = false, features = [
     "tracing",
 ] }
-types = { git = "https://github.com/sigp/lighthouse", branch = "anchor" }
-unused_port = { git = "https://github.com/sigp/lighthouse", branch = "anchor" }
-validator_metrics = { git = "https://github.com/sigp/lighthouse", branch = "anchor" }
-validator_services = { git = "https://github.com/sigp/lighthouse", branch = "anchor" }
-validator_store = { git = "https://github.com/sigp/lighthouse", branch = "anchor" }
 
 alloy = { version = "0.6.4", features = [
     "sol-types",
@@ -98,7 +92,6 @@
 tracing-subscriber = { version = "0.3.18", features = ["fmt", "env-filter"] }
 tree_hash = "0.8"
 tree_hash_derive = "0.8"
-<<<<<<< HEAD
 types = { git = "https://github.com/sigp/lighthouse", branch = "anchor" }
 unused_port = { git = "https://github.com/sigp/lighthouse", branch = "anchor" }
 validator_metrics = { git = "https://github.com/sigp/lighthouse", branch = "anchor" }
@@ -107,8 +100,6 @@
 version = { path = "anchor/common/version" }
 ethereum_ssz = "0.7"
 ethereum_ssz_derive = "0.7.0"
-=======
->>>>>>> 49f69c0d
 
 [profile.maxperf]
 inherits = "release"
