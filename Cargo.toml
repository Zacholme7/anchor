--- conflicted
+++ resolved
@@ -75,12 +75,9 @@
 derive_more = { version = "1.0.0", features = ["full"] }
 dirs = "5.0.1"
 discv5 = "0.9.0"
-<<<<<<< HEAD
 either = "1.13.0"
 ethereum_ssz = "0.7"
 ethereum_ssz_derive = "0.7.0"
-=======
->>>>>>> 5cc2376c
 futures = "0.3.30"
 hex = "0.4.3"
 hyper = "1.4"
@@ -105,11 +102,8 @@
 tracing-subscriber = { version = "0.3.18", features = ["fmt", "env-filter"] }
 tree_hash = "0.8"
 tree_hash_derive = "0.8"
-<<<<<<< HEAD
 version = { path = "anchor/common/version" }
-=======
 zeroize = "1.8.1"
->>>>>>> 5cc2376c
 
 [profile.maxperf]
 inherits = "release"
