//! A collection of unit tests for the QBFT Protocol.
//!
//! These test individual components and also provide full end-to-end tests of the entire protocol.

use super::*;
use crate::validation::{validate_data, ValidatedData};
use std::cell::RefCell;
use std::collections::{HashSet, VecDeque};
use std::rc::Rc;
use tracing_subscriber::filter::EnvFilter;
use qbft_types::DefaultLeaderFunction;

/*
// HELPER FUNCTIONS FOR TESTS

/// Enable debug logging for tests
const ENABLE_TEST_LOGGING: bool = true;

/// A struct to help build and initialise a test of running instances
struct TestQBFTCommitteeBuilder {
    /// The configuration to use for all the instances.
    config: ConfigBuilder,
}

impl Default for TestQBFTCommitteeBuilder {
    fn default() -> Self {
        TestQBFTCommitteeBuilder {
            config: ConfigBuilder::new(
                0.into(),
                InstanceHeight::default(),
                (0..5).map(OperatorId::from).collect(),
            ),
        }
    }
}

#[allow(dead_code)]
impl TestQBFTCommitteeBuilder {
    /// Consumes self and runs a test scenario. This returns a [`TestQBFTCommittee`] which
    /// represents a running quorum.
    pub fn run<D>(self, data: D) -> TestQBFTCommittee<D, impl FnMut(Message<D>)>
    where
        D: Default + Data,
    {
        if ENABLE_TEST_LOGGING {
            let env_filter = EnvFilter::new("debug");
            tracing_subscriber::fmt()
                .compact()
                .with_env_filter(env_filter)
                .init();
        }

        // Validate the data
        let validated_data = validate_data(data).unwrap();

        construct_and_run_committee(self.config, validated_data)
    }
}

/// A testing structure representing a committee of running instances
#[allow(clippy::type_complexity)]
struct TestQBFTCommittee<D: Default + Data + 'static, S: FnMut(Message<D>)> {
    msg_queue: Rc<RefCell<VecDeque<(OperatorId, Message<D>)>>>,
    instances: HashMap<OperatorId, Qbft<DefaultLeaderFunction, D, S>>,
    // All of the instances that are currently active, allows us to stop/restart instances by
    // controlling the messages being send and received
    active_instances: HashSet<OperatorId>,
}

/// Constructs and runs committee of QBFT Instances
///
/// This will create instances and spawn them in a task and return the sender/receiver channels for
/// all created instances.
fn construct_and_run_committee<D: Data + Default + 'static>(
    mut config: ConfigBuilder,
    validated_data: ValidatedData<D>,
) -> TestQBFTCommittee<D, impl FnMut(Message<D>)> {
    // The ID of a committee is just an integer in [0,committee_size)

    let msg_queue = Rc::new(RefCell::new(VecDeque::new()));
    let mut instances = HashMap::with_capacity(config.committee_members().len());
    let mut active_instances = HashSet::new();

    for id in 0..config.committee_members().len() {
        let msg_queue = Rc::clone(&msg_queue);
        let id = OperatorId::from(id);
        // Creates a new instance
        config = config.with_operator_id(id);
        let instance = Qbft::new(
            config.clone().build().expect("test config is valid"),
            validated_data.clone(),
            move |message| msg_queue.borrow_mut().push_back((id, message)),
        );
        instances.insert(id, instance);
        active_instances.insert(id);
    }

    TestQBFTCommittee {
        msg_queue,
        instances,
        active_instances,
    }
}

impl<D: Default + Data, S: FnMut(Message<D>)> TestQBFTCommittee<D, S> {
    fn wait_until_end(mut self) -> i32 {
        loop {
            let msg = self.msg_queue.borrow_mut().pop_front();
            let Some((sender, msg)) = msg else {
                // we are done! check how many instances reached consensus
                let mut num_consensus = 0;
                for id in self.active_instances.iter() {
                    let instance = self.instances.get_mut(id).expect("Instance exists");
                    // Check if this instance just reached consensus
                    if matches!(instance.completed(), Some(Completed::Success(_))) {
                        num_consensus += 1;
                    }
                }
                return num_consensus;
            };

            // Only recieve messages for active instances
            for id in self.active_instances.iter() {
                if *id != sender {
                    let instance = self.instances.get_mut(id).expect("Instance exists");
                    instance.receive(msg.clone());
                }
            }
        }
    }

    // Pause an qbft instance from running. This will simulate the node going down
    pub fn pause_instance(&mut self, id: &OperatorId) {
        self.active_instances.remove(id);
    }

    /// Restart a paused qbft instance. This will simulate it coming back online
    pub fn restart_instance(&mut self, id: &OperatorId) {
        self.active_instances.insert(*id);
    }
}

#[derive(Debug, Copy, Clone, Default)]
struct TestData(usize);

impl Data for TestData {
    type Hash = usize;

    fn hash(&self) -> Self::Hash {
        self.0
    }
}

#[test]
// Construct and run a test committee
fn test_basic_committee() {
    let test_instance = TestQBFTCommitteeBuilder::default().run(TestData(21));

    // Wait until consensus is reached or all the instances have ended
<<<<<<< HEAD
    test_instance.wait_until_end();
}
*/
=======
    let num_consensus = test_instance.wait_until_end();
    assert!(num_consensus == 5);
}

#[test]
// Test consensus recovery with F faulty operators
fn test_consensus_with_f_faulty_operators() {
    let mut test_instance = TestQBFTCommitteeBuilder::default().run(TestData(21));

    test_instance.pause_instance(&OperatorId::from(2));

    // Wait until consensus is reached or all the instances have ended
    let num_consensus = test_instance.wait_until_end();
    assert!(num_consensus == 4);
}

#[test]
fn test_node_recovery() {
    let mut test_instance = TestQBFTCommitteeBuilder::default().run(TestData(42));

    // Pause a node
    test_instance.pause_instance(&OperatorId::from(0));

    // Then restart it
    test_instance.restart_instance(&OperatorId::from(0));

    let num_consensus = test_instance.wait_until_end();
    assert_eq!(num_consensus, 5); // Should reach full consensus after recovery
}

#[test]
fn test_duplicate_proposals() {
    let mut test_instance = TestQBFTCommitteeBuilder::default().run(TestData(42));

    // Send duplicate propose messages
    let msg = Message::Propose(
        OperatorId::from(0),
        ConsensusData {
            round: Round::default(),
            data: TestData(42),
        },
    );

    // Send the same message multiple times
    for id in 0..5 {
        let instance = test_instance
            .instances
            .get_mut(&OperatorId::from(id))
            .unwrap();
        instance.receive(msg.clone());
        instance.receive(msg.clone());
        instance.receive(msg.clone());
    }

    let num_consensus = test_instance.wait_until_end();
    assert_eq!(num_consensus, 5); // Should still reach consensus despite duplicates
}

#[test]
fn test_invalid_sender() {
    let mut test_instance = TestQBFTCommitteeBuilder::default().run(TestData(42));

    // Create a message from an invalid sender (operator id 10 which isn't in the committee)
    let invalid_msg = Message::Propose(
        OperatorId::from(10),
        ConsensusData {
            round: Round::default(),
            data: TestData(42),
        },
    );

    // Send to a valid instance
    let instance = test_instance
        .instances
        .get_mut(&OperatorId::from(0))
        .unwrap();
    instance.receive(invalid_msg);

    let num_consensus = test_instance.wait_until_end();
    assert_eq!(num_consensus, 5); // Should ignore invalid sender and still reach consensus
}

#[test]
fn test_proposal_from_non_leader() {
    let mut test_instance = TestQBFTCommitteeBuilder::default().run(TestData(42));

    // Send proposal from non-leader (node 1)
    let non_leader_msg = Message::Propose(
        OperatorId::from(1),
        ConsensusData {
            round: Round::default(),
            data: TestData(42),
        },
    );

    // Send to all instances
    for instance in test_instance.instances.values_mut() {
        instance.receive(non_leader_msg.clone());
    }

    let num_consensus = test_instance.wait_until_end();
    assert_eq!(num_consensus, 5); // Should ignore non-leader proposal and still reach consensus
}

#[test]
fn test_invalid_round_messages() {
    let mut test_instance = TestQBFTCommitteeBuilder::default().run(TestData(42));

    // Create a message with an invalid round number
    let future_round = Round::default().next().unwrap().next().unwrap(); // Round 3
    let invalid_round_msg = Message::Prepare(
        OperatorId::from(0),
        ConsensusData {
            round: future_round,
            data: 42,
        },
    );

    // Send to all instances
    for instance in test_instance.instances.values_mut() {
        instance.receive(invalid_round_msg.clone());
    }

    let num_consensus = test_instance.wait_until_end();
    assert_eq!(num_consensus, 5); // Should ignore invalid round messages and still reach consensus
}

#[test]
fn test_round_change_timeout() {
    let mut test_instance = TestQBFTCommitteeBuilder::default().run(TestData(42));

    // Pause the leader node to force a round change
    test_instance.pause_instance(&OperatorId::from(0));

    // Manually trigger round changes in all instances
    for instance in test_instance.instances.values_mut() {
        instance.end_round();
    }

    let num_consensus = test_instance.wait_until_end();
    assert_eq!(num_consensus, 4); // Should reach consensus with new leader
}
>>>>>>> 49f69c0d
<|MERGE_RESOLUTION|>--- conflicted
+++ resolved
@@ -4,11 +4,11 @@
 
 use super::*;
 use crate::validation::{validate_data, ValidatedData};
+use qbft_types::DefaultLeaderFunction;
 use std::cell::RefCell;
 use std::collections::{HashSet, VecDeque};
 use std::rc::Rc;
 use tracing_subscriber::filter::EnvFilter;
-use qbft_types::DefaultLeaderFunction;
 
 /*
 // HELPER FUNCTIONS FOR TESTS
@@ -157,11 +157,6 @@
     let test_instance = TestQBFTCommitteeBuilder::default().run(TestData(21));
 
     // Wait until consensus is reached or all the instances have ended
-<<<<<<< HEAD
-    test_instance.wait_until_end();
-}
-*/
-=======
     let num_consensus = test_instance.wait_until_end();
     assert!(num_consensus == 5);
 }
@@ -304,4 +299,4 @@
     let num_consensus = test_instance.wait_until_end();
     assert_eq!(num_consensus, 4); // Should reach consensus with new leader
 }
->>>>>>> 49f69c0d
+*/