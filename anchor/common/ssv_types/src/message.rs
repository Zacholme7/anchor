use crate::msgid::MsgId;
use crate::{OperatorId, ValidatorIndex};
<<<<<<< HEAD
use ssz_derive::{Decode, Encode};
use std::collections::HashSet;
=======
>>>>>>> 49f69c0d
use std::fmt::Debug;
use std::hash::Hash;
use tree_hash::{PackedEncoding, TreeHash, TreeHashType};
use tree_hash_derive::TreeHash;
use types::typenum::U13;
use types::{
    AggregateAndProof, BeaconBlock, BlindedBeaconBlock, Checkpoint, CommitteeIndex, EthSpec,
    Hash256, PublicKeyBytes, Signature, Slot, SyncCommitteeContribution, VariableList,
};
// todo - dear reader, this mainly serves as plain translation of the types found in the go code
// there are a lot of byte[] there, and that got confusing, below should be more readable.
// it needs some work to actually serialize to the same stuff on wire, and I feel like we can name
// the fields better

pub trait Data: Debug + Clone {
    type Hash: Debug + Clone + Eq + Hash;

    fn hash(&self) -> Self::Hash;
}

#[derive(Clone, Debug)]
pub struct SignedSsvMessage {
    pub signatures: Vec<[u8; 256]>,
    pub operator_ids: Vec<OperatorId>,
    pub ssv_message: SsvMessage,
    pub full_data: Option<FullData>, // should this just be serialized???
}


#[derive(Clone, Debug)]
pub struct UnsignedSsvMessage {
    pub ssv_message: SsvMessage,
    pub full_data: Option<FullData>,
}


impl SignedSsvMessage {
    // Validate the signed message
    pub fn validate(&self) -> bool {
        // OperatorID must have at least one element
        if self.operator_ids.is_empty() {
            return false;
        }

        // Note: Len Signers & Operators will only be > 1 after commit aggregation

        // Any OperatorID must not be 0
        if self.operator_ids.iter().any(|&id| *id == 0) {
            return false;
        }

        // The number of signatures and OperatorIDs must be the same
        if self.operator_ids.len() != self.signatures.len() {
            return false;
        }

        // No duplicate signers
        let mut seen_ids = HashSet::with_capacity(self.operator_ids.len());
        for &id in &self.operator_ids {
            if !seen_ids.insert(id) {
                return false;
            }
        }
        true
    }

    pub fn get_consensus_data(&self) -> Option<ValidatorConsensusData> {
        if let Some(FullData::ValidatorConsensusData(data)) = &self.full_data {
            return Some(data.clone());
        }
        None
    }
}

#[derive(Clone, Debug)]
pub struct SsvMessage {
    pub msg_type: MsgType,
    pub msg_id: MsgId,
<<<<<<< HEAD
    pub data: Vec<u8>, // Underlying type is SSVData
=======
    pub data: SsvData<E>,
>>>>>>> 49f69c0d
}

#[derive(Clone, Debug)]
pub enum MsgType {
    SsvConsensusMsgType,
    SsvPartialSignatureMsgType,
}

#[derive(Clone, Debug)]
<<<<<<< HEAD
pub enum SsvData {
    QbftMessage(QbftMessage),
=======
pub enum SsvData<E: EthSpec> {
    QbftMessage(QbftMessage<E>),
>>>>>>> 49f69c0d
    PartialSignatureMessage(PartialSignatureMessage),
}

#[derive(Clone, Debug)]
pub struct QbftMessage {
    pub qbft_message_type: QbftMessageType,
    pub height: u64,
    pub round: u64,
    pub identifier: MsgId,

    pub root: Hash256,
    // The last round that obtained a prepare quorum
    pub data_round: u64,
    pub round_change_justification: Vec<SignedSsvMessage>, // always without full_data
    pub prepare_justification: Vec<SignedSsvMessage>,      // always without full_data
}

impl QbftMessage {
    pub fn validate(&self) -> bool {
        // todo!() what other identification?
        if self.qbft_message_type > QbftMessageType::RoundChange {
            return false;
        }
        true
    }
}

#[derive(Clone, Debug, PartialEq, PartialOrd)]
pub enum QbftMessageType {
    Proposal = 0,
    Prepare,
    Commit,
    RoundChange,
}

#[derive(Clone, Debug)]
pub struct PartialSignatureMessage {
    pub partial_signature: Signature,
    pub signing_root: Hash256,
    pub signer: OperatorId,
    pub validator_index: ValidatorIndex,
    // todo!() test this out
    pub full_data: Option<FullData>,
}

#[derive(Clone, Debug, PartialEq)]
pub enum FullData {
    ValidatorConsensusData(ValidatorConsensusData),
    BeaconVote(BeaconVote),
}

impl Data for FullData {
    type Hash = Hash256;

    fn hash(&self) -> Self::Hash {
        match self {
            FullData::ValidatorConsensusData(d) => d.hash(),
            FullData::BeaconVote(d) => d.hash()
        }
    }
}

#[derive(Clone, Debug, PartialEq)]
pub struct SszBytes(pub Vec<u8>);

#[derive(Clone, Debug, TreeHash ,PartialEq)]
pub struct ValidatorConsensusData {
    pub duty: ValidatorDuty,
    pub version: DataVersion,
    pub data_ssz: SszBytes,
}

<<<<<<< HEAD
impl Data for ValidatorConsensusData {
=======
impl<E: EthSpec> Data for ValidatorConsensusData<E> {
>>>>>>> 49f69c0d
    type Hash = Hash256;

    fn hash(&self) -> Self::Hash {
        self.tree_hash_root()
    }
}

impl TreeHash for SszBytes {
    fn tree_hash_type() -> TreeHashType {
        TreeHashType::List
    }

    fn tree_hash_packed_encoding(&self) -> PackedEncoding {
        todo!()
    }

    fn tree_hash_packing_factor() -> usize {
        1
    }

    fn tree_hash_root(&self) -> tree_hash::Hash256 {
        todo!()
        //tree_hash::Hash256::from_slice(&tree_hash::merkle_root(&self.0.into(), 1))
    }
}

#[derive(Clone, Debug, TreeHash, PartialEq)]
pub struct ValidatorDuty {
    pub r#type: BeaconRole,
    pub pub_key: PublicKeyBytes,
    pub slot: Slot,
    pub validator_index: ValidatorIndex,
    pub committee_index: CommitteeIndex,
    pub committee_length: u64,
    pub committees_at_slot: u64,
    pub validator_committee_index: u64,
    pub validator_sync_committee_indices: VariableList<u64, U13>,
}

#[derive(Clone, Debug, PartialEq)]
pub struct BeaconRole(u64);

pub const BEACON_ROLE_ATTESTER: BeaconRole = BeaconRole(0);
pub const BEACON_ROLE_AGGREGATOR: BeaconRole = BeaconRole(1);
pub const BEACON_ROLE_PROPOSER: BeaconRole = BeaconRole(2);
pub const BEACON_ROLE_SYNC_COMMITTEE: BeaconRole = BeaconRole(3);
pub const BEACON_ROLE_SYNC_COMMITTEE_CONTRIBUTION: BeaconRole = BeaconRole(4);
pub const BEACON_ROLE_VALIDATOR_REGISTRATION: BeaconRole = BeaconRole(5);
pub const BEACON_ROLE_VOLUNTARY_EXIT: BeaconRole = BeaconRole(6);
pub const BEACON_ROLE_UNKNOWN: BeaconRole = BeaconRole(u64::MAX);

impl TreeHash for BeaconRole {
    fn tree_hash_type() -> TreeHashType {
        u64::tree_hash_type()
    }

    fn tree_hash_packed_encoding(&self) -> PackedEncoding {
        self.0.tree_hash_packed_encoding()
    }

    fn tree_hash_packing_factor() -> usize {
        u64::tree_hash_packing_factor()
    }

    fn tree_hash_root(&self) -> tree_hash::Hash256 {
        self.0.tree_hash_root()
    }
}

#[derive(Clone, Debug, PartialEq)]
pub struct DataVersion(u64);

pub const DATA_VERSION_UNKNOWN: DataVersion = DataVersion(0);
pub const DATA_VERSION_PHASE0: DataVersion = DataVersion(1);
pub const DATA_VERSION_ALTAIR: DataVersion = DataVersion(2);
pub const DATA_VERSION_BELLATRIX: DataVersion = DataVersion(3);
pub const DATA_VERSION_CAPELLA: DataVersion = DataVersion(4);
pub const DATA_VERSION_DENEB: DataVersion = DataVersion(5);

impl TreeHash for DataVersion {
    fn tree_hash_type() -> TreeHashType {
        u64::tree_hash_type()
    }

    fn tree_hash_packed_encoding(&self) -> PackedEncoding {
        self.0.tree_hash_packed_encoding()
    }

    fn tree_hash_packing_factor() -> usize {
        u64::tree_hash_packing_factor()
    }

    fn tree_hash_root(&self) -> tree_hash::Hash256 {
        self.0.tree_hash_root()
    }
}

#[derive(Clone, Debug, TreeHash, Encode)]
#[tree_hash(enum_behaviour = "transparent")]
#[ssz(enum_behaviour = "transparent")]
pub enum DataSsz<E: EthSpec> {
    AggregateAndProof(AggregateAndProof<E>),
    BlindedBeaconBlock(BlindedBeaconBlock<E>),
    BeaconBlock(BeaconBlock<E>),
    Contributions(VariableList<Contribution<E>, U13>),
}

#[derive(Clone, Debug, TreeHash, Encode)]
pub struct Contribution<E: EthSpec> {
    pub selection_proof_sig: Signature,
    pub contribution: SyncCommitteeContribution<E>,
}

#[derive(Clone, Debug, TreeHash, PartialEq, Eq)]
pub struct BeaconVote {
    pub block_root: Hash256,
    pub source: Checkpoint,
    pub target: Checkpoint,
}

impl Data for BeaconVote {
    type Hash = Hash256;

    fn hash(&self) -> Self::Hash {
        self.tree_hash_root()
    }
}<|MERGE_RESOLUTION|>--- conflicted
+++ resolved
@@ -1,10 +1,7 @@
 use crate::msgid::MsgId;
 use crate::{OperatorId, ValidatorIndex};
-<<<<<<< HEAD
 use ssz_derive::{Decode, Encode};
 use std::collections::HashSet;
-=======
->>>>>>> 49f69c0d
 use std::fmt::Debug;
 use std::hash::Hash;
 use tree_hash::{PackedEncoding, TreeHash, TreeHashType};
@@ -33,13 +30,11 @@
     pub full_data: Option<FullData>, // should this just be serialized???
 }
 
-
 #[derive(Clone, Debug)]
 pub struct UnsignedSsvMessage {
     pub ssv_message: SsvMessage,
     pub full_data: Option<FullData>,
 }
-
 
 impl SignedSsvMessage {
     // Validate the signed message
@@ -83,11 +78,7 @@
 pub struct SsvMessage {
     pub msg_type: MsgType,
     pub msg_id: MsgId,
-<<<<<<< HEAD
     pub data: Vec<u8>, // Underlying type is SSVData
-=======
-    pub data: SsvData<E>,
->>>>>>> 49f69c0d
 }
 
 #[derive(Clone, Debug)]
@@ -97,13 +88,8 @@
 }
 
 #[derive(Clone, Debug)]
-<<<<<<< HEAD
 pub enum SsvData {
     QbftMessage(QbftMessage),
-=======
-pub enum SsvData<E: EthSpec> {
-    QbftMessage(QbftMessage<E>),
->>>>>>> 49f69c0d
     PartialSignatureMessage(PartialSignatureMessage),
 }
 
@@ -161,7 +147,7 @@
     fn hash(&self) -> Self::Hash {
         match self {
             FullData::ValidatorConsensusData(d) => d.hash(),
-            FullData::BeaconVote(d) => d.hash()
+            FullData::BeaconVote(d) => d.hash(),
         }
     }
 }
@@ -169,18 +155,14 @@
 #[derive(Clone, Debug, PartialEq)]
 pub struct SszBytes(pub Vec<u8>);
 
-#[derive(Clone, Debug, TreeHash ,PartialEq)]
+#[derive(Clone, Debug, TreeHash, PartialEq)]
 pub struct ValidatorConsensusData {
     pub duty: ValidatorDuty,
     pub version: DataVersion,
     pub data_ssz: SszBytes,
 }
 
-<<<<<<< HEAD
 impl Data for ValidatorConsensusData {
-=======
-impl<E: EthSpec> Data for ValidatorConsensusData<E> {
->>>>>>> 49f69c0d
     type Hash = Hash256;
 
     fn hash(&self) -> Self::Hash {
