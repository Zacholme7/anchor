[package]
name = "anchor_validator_store"
version = "0.1.0"
edition = { workspace = true }
authors = ["Sigma Prime <contact@sigmaprime.io>"]
rust-version = "1.81.0"

[dependencies]
beacon_node_fallback = { workspace = true }
dashmap = { workspace = true }
database = { workspace = true }
eth2 = { workspace = true }
<<<<<<< HEAD
ethereum_ssz = { workspace = true }
futures = "0.3.31"
=======
futures = { workspace = true }
hex = { workspace = true }
openssl = { workspace = true }
>>>>>>> 5cc2376c
parking_lot = { workspace = true }
qbft = { workspace = true }
qbft_manager = { workspace = true }
safe_arith = { workspace = true }
signature_collector = { workspace = true }
slashing_protection = { workspace = true }
slot_clock = { workspace = true }
ssv_types = { workspace = true }
task_executor = { workspace = true }
tokio = { workspace = true, features = ["sync", "time"] }
tracing = { workspace = true }
types = { workspace = true }
validator_metrics = { workspace = true }
validator_services = { workspace = true }
validator_store = { workspace = true }<|MERGE_RESOLUTION|>--- conflicted
+++ resolved
@@ -10,14 +10,10 @@
 dashmap = { workspace = true }
 database = { workspace = true }
 eth2 = { workspace = true }
-<<<<<<< HEAD
 ethereum_ssz = { workspace = true }
-futures = "0.3.31"
-=======
 futures = { workspace = true }
 hex = { workspace = true }
 openssl = { workspace = true }
->>>>>>> 5cc2376c
 parking_lot = { workspace = true }
 qbft = { workspace = true }
 qbft_manager = { workspace = true }
