--- conflicted
+++ resolved
@@ -20,17 +20,12 @@
     DATA_VERSION_ALTAIR, DATA_VERSION_BELLATRIX, DATA_VERSION_CAPELLA, DATA_VERSION_DENEB,
     DATA_VERSION_PHASE0, DATA_VERSION_UNKNOWN,
 };
-<<<<<<< HEAD
-use ssv_types::{Cluster, OperatorId, ValidatorMetadata};
 use ssz::Encode;
-use std::fmt::Debug;
 use std::marker::PhantomData;
-=======
 use ssv_types::{Cluster, OperatorId, ValidatorIndex, ValidatorMetadata};
 use std::collections::HashSet;
 use std::fmt::Debug;
 use std::str::from_utf8;
->>>>>>> 5cc2376c
 use std::sync::Arc;
 use std::time::Duration;
 use tracing::{error, info, warn};
@@ -86,11 +81,8 @@
     spec: Arc<ChainSpec>,
     genesis_validators_root: Hash256,
     operator_id: OperatorId,
-<<<<<<< HEAD
+    private_key: Rsa<Private>,
     _ethspec: PhantomData<E>,
-=======
-    private_key: Rsa<Private>,
->>>>>>> 5cc2376c
 }
 
 impl<T: SlotClock, E: EthSpec> AnchorValidatorStore<T, E> {
@@ -118,11 +110,8 @@
             spec,
             genesis_validators_root,
             operator_id,
-<<<<<<< HEAD
+            private_key,
             _ethspec: PhantomData,
-=======
-            private_key,
->>>>>>> 5cc2376c
         }
     }
 
@@ -304,12 +293,8 @@
             });
         }
 
-<<<<<<< HEAD
-        let cluster = self.cluster(validator_pubkey)?;
         let wrapped = wrapper(block.clone());
-=======
         let validator = self.validator(validator_pubkey)?;
->>>>>>> 5cc2376c
 
         // first, we have to get to consensus
         let completed = self
